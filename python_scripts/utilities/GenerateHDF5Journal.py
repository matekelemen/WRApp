--- conflicted
+++ resolved
@@ -76,142 +76,6 @@
         return self.label < right.label or self.label == right.label
 
 
-<<<<<<< HEAD
-
-def GlobHDF5(pattern: WRApp.ModelPartPattern,
-             file: h5py.File,
-             verbose = False) -> "list[str]":
-    stack: "list[str]" = ["/"]
-    regex_string = pattern.GetRegexString()
-    if not pattern.GetPatternString().startswith("/"):
-        raise RuntimeError(f"HDF5 prefixes must be absolute, and begin with '/'. '{pattern.GetPatternString()}' does not satisfy this condition.")
-
-    for component in regex_string[1:-1].split("/")[1:]:
-        if not stack:
-            break
-        regex = re.compile(component)
-        local_stack = stack
-        stack = []
-        for path in local_stack:
-            for item in file[path].keys():
-                if verbose:
-                    print(f"processing {path}{'/' if path != '/' else ''}{item}")
-                if regex.match(item):
-                    stack.append(f"{path}{'/' if path != '/' else ''}{item}")
-
-    return stack
-
-
-
-def InputFileOrdering(item: "tuple[str,dict[str,list[str]],bool]") -> typing.Union[int,float,str]:
-    """ @brief Takes a file name and its output from @ref ModelPartPattern, and extract data on which it should be ordered.
-        @details Ordering happens on the first available variable in the following list:
-                 - step index, if present in the match results
-                 - time, if present in the match results
-                 - 0
-    """
-    # item: {file_path, match_dict, has_mesh}
-    return ExtractTimeLabel(item[1], 0)
-
-
-
-def MakeJournal(input_file_pattern: str,
-                results_prefix: str,
-                mesh_prefix: str,
-                output_path: str,
-                verbose: bool = False) -> None:
-    """ @brief Create a @ref Kratos::Journal from globbed paths."""
-    # Collect all files and sort them in chronological order (analysis time/step)
-    input_pattern = WRApp.ModelPartPattern(input_file_pattern)
-    results_pattern = WRApp.ModelPartPattern(results_prefix)
-    mesh_pattern = WRApp.ModelPartPattern(mesh_prefix)
-
-    with open(output_path, "w") as journal:
-        for file_path, file_placeholders in sorted(((path, input_pattern.Match(str(path))) for path in input_pattern.Glob()), key = InputFileOrdering):
-            with h5py.File(file_path, "r") as file:
-                results = sorted(
-                    HDF5Path(file_path,
-                             file_placeholders,
-                             prefix,
-                             results_pattern.Match(prefix))
-                    for prefix in GlobHDF5(results_pattern, file, verbose = verbose))
-                meshes = sorted(
-                    HDF5Path(file_path,
-                             file_placeholders,
-                             prefix,
-                             mesh_pattern.Match(prefix))
-                    for prefix in GlobHDF5(mesh_pattern, file, verbose = verbose))
-            while results or meshes:
-                current_results: typing.Optional[HDF5Path] = results.pop(0) if results else None
-
-                # Check whether there's a mesh corresponding to the current results
-                current_mesh: typing.Optional[HDF5Path] = None
-                if current_results is not None:
-                    for i_mesh, mesh in enumerate(meshes):
-                        if mesh <= current_results:
-                            current_mesh = mesh
-                        else:
-                            break
-                    meshes = meshes[i_mesh + 1:]
-                elif meshes:
-                    current_mesh = meshes.pop(0)
-                else:
-                    break
-
-                entry = dict()
-                if current_results is not None:
-                    entry["results"] = {
-                        "file_name" : str(current_results.file_path),
-                        "prefix" : str(current_results.prefix)
-                    }
-
-                if current_mesh is not None:
-                    entry["mesh"] = {
-                        "file_name" : str(current_mesh.file_path),
-                        "prefix" : str(current_mesh.prefix)
-                    }
-
-                journal.write(json.dumps(entry))
-                journal.write("\n")
-
-
-
-class GenerateHDF5Journal(WRApp.WRAppClass, KratosMultiphysics.Operation):
-    """ @brief Generate a @ref Kratos::Journal from globbed HDF5 results.
-        @classname GenerateHDF5Journal
-    """
-
-    def __init__(self,
-                 _: KratosMultiphysics.Model,
-                 parameters: KratosMultiphysics.Parameters):
-        WRApp.WRAppClass.__init__(self)
-        KratosMultiphysics.Operation.__init__(self)
-        self.__parameters = parameters
-        self.__parameters.ValidateAndAssignDefaults(self.GetDefaultParameters())
-
-
-    def Execute(self) -> None:
-        MakeJournal(self.__parameters["file_name"].GetString(),
-                    self.__parameters["results_prefix"].GetString(),
-                    self.__parameters["mesh_prefix"].GetString(),
-                    self.__parameters["journal_name"].GetString(),
-                    verbose = self.__parameters["verbose"].GetBool())
-
-
-    @classmethod
-    def GetDefaultParameters(cls) -> KratosMultiphysics.Parameters:
-        return KratosMultiphysics.Parameters("""{
-            "file_name" : "",
-            "results_prefix" : "/ResultsData",
-            "mesh_prefix" : "/ModelData",
-            "journal_name" : "hdf5_output.jrn",
-            "verbose" : false
-        }""")
-
-
-
-WRApp.CLI.AddOperation(GenerateHDF5Journal)
-=======
 # --- External Imports ---
 try:
     import h5py
@@ -255,18 +119,6 @@
 
 
 
-    def InputFileOrdering(item: "tuple[str,dict[str,list[str]],bool]") -> typing.Union[int,float,str]:
-        """ @brief Takes a file name and its output from @ref ModelPartPattern, and extract data on which it should be ordered.
-            @details Ordering happens on the first available variable in the following list:
-                    - step index, if present in the match results
-                    - time, if present in the match results
-                    - 0
-        """
-        # item: {file_path, match_dict, has_mesh}
-        return ExtractTimeLabel(item[1], 0)
-
-
-
     def MakeJournal(input_file_pattern: str,
                     results_prefix: str,
                     mesh_prefix: str,
@@ -274,7 +126,7 @@
                     verbose: bool = False) -> None:
         """ @brief Create a @ref Kratos::Journal from globbed paths."""
         # Collect all files and sort them in chronological order (analysis time/step)
-        input_pattern = WRApp.ModelPartPattern(str(pathlib.Path(input_file_pattern).absolute()))
+        input_pattern = WRApp.ModelPartPattern(input_file_pattern)
         results_pattern = WRApp.ModelPartPattern(results_prefix)
         mesh_pattern = WRApp.ModelPartPattern(mesh_prefix)
 
@@ -299,11 +151,12 @@
                     # Check whether there's a mesh corresponding to the current results
                     current_mesh: typing.Optional[HDF5Path] = None
                     if current_results is not None:
-                        for mesh in meshes:
+                        for i_mesh, mesh in enumerate(meshes):
                             if mesh <= current_results:
                                 current_mesh = mesh
                             else:
                                 break
+                        meshes = meshes[i_mesh + 1:]
                     elif meshes:
                         current_mesh = meshes.pop(0)
                     else:
@@ -324,6 +177,19 @@
 
                     journal.write(json.dumps(entry))
                     journal.write("\n")
+
+
+
+
+    def InputFileOrdering(item: "tuple[str,dict[str,list[str]],bool]") -> typing.Union[int,float,str]:
+        """ @brief Takes a file name and its output from @ref ModelPartPattern, and extract data on which it should be ordered.
+            @details Ordering happens on the first available variable in the following list:
+                    - step index, if present in the match results
+                    - time, if present in the match results
+                    - 0
+        """
+        # item: {file_path, match_dict, has_mesh}
+        return ExtractTimeLabel(item[1], 0)
 
 
 
@@ -361,5 +227,4 @@
 
 
 
-    WRApp.CLI.AddOperation(GenerateHDF5Journal)
->>>>>>> 20b08ebb
+    WRApp.CLI.AddOperation(GenerateHDF5Journal)